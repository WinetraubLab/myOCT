function [octSystemModule, octSystemName, skipHardware] = yOCTLoadHardwareLib(octSystemName, skipHardware, v)
% Load and return the hardware interface library for an OCT system.
%
%   INPUTS:
%       octSystemName: Name of the OCT system to load. 
<<<<<<< HEAD
%           Supported values: 'Ganymede', 'Gan632'. Keep empty if library
%           is already loaded.
%       skipHardware: When set to true, will skip hardware.
=======
%           Supported values: 'Ganymede', 'Gan632'. 
%           Default: '' (empty, only valid if library is already loaded)
%       skipHardware: When set to true, will skip hardware initialization.
%           Default: false
%       v: Verbose mode. 
%           Default: false
>>>>>>> df13abf7
%
%   OUTPUT:
%       octSystemModule - Handle or structure representing the loaded 
%                         hardware interface library.

%% Input checks
if ~exist('octSystemName','var')
    octSystemName = '';
end

if ~exist('skipHardware','var')
    skipHardware = false;
end

if ~exist('v','var')
    v = false;
end

%% Store module in a global varible 
persistent gOCTSystemModule;
persistent gOCTSystemName;
persistent gSkipHardware;

%% Check if library is already loaded (early return)
if ~isempty(gOCTSystemName)
    octSystemModule = gOCTSystemModule;
    octSystemName = gOCTSystemName;
    skipHardware = gSkipHardware;
    return;
end

%% Validate inputs that are only needed for first-time load
if isempty(octSystemName)
    error("yOCTLoadHardwareLib must be called with a valid 'octSystemName' the first time it is executed.");
end

<<<<<<< HEAD
if ~exist('skipHardware','var')
    skipHardware = false;
end

=======
>>>>>>> df13abf7
validSystems = {'Ganymede', 'Gan632'};
if ~any(strcmpi(octSystemName, validSystems))
    error(['Invalid OCT System: %s' newline ...
           'Valid options are: ''Ganymede'' or ''Gan632'''], octSystemName);
end

%% Skip hardware path
if skipHardware
    gOCTSystemName = lower(octSystemName);
    gOCTSystemModule = [];
    gSkipHardware = true;

    % Return 
    octSystemModule = gOCTSystemModule;
    octSystemName = gOCTSystemName;
    skipHardware = gSkipHardware;
    return;
else
    gSkipHardware = false;
end

%% Initialize library based on system type
octSystemName = lower(octSystemName);

switch(octSystemName)
<<<<<<< HEAD
    case 'gan632'
        % GAN632: Use Python SDK (pyspectralradar)
        gOCTSystemModule = yOCTImportPythonModule(...
            'packageName', 'thorlabs_imager_oct', ...
            'repoName', fullfile(fileparts(mfilename('fullpath')), 'ThorlabsImagerPython'), ...
            'v', v);

=======
>>>>>>> df13abf7
    case 'ganymede'
        % Ganymede: C# library 

        % Verify that library wasn't loaded before
        if ~isempty(which('ThorlabsImagerNET.ThorlabsImager')) 
            error('ThorlabsImagerNET loaded before, this should never happen.');
        end
    
        % Find the folder that c# dll is at.
        currentFileFolder = fileparts(mfilename('fullpath'));
	    libFolder = [currentFileFolder '\Lib\'];
	    
	    if ~exist([libFolder 'SpectralRadar.dll'],'file')
		    % Copy Subfolders to main lib folder
		    copyfile([libFolder 'LaserDiode\*.*'],libFolder,'f');
		    copyfile([libFolder 'MotorController\*.*'],libFolder,'f');
		    copyfile([libFolder 'ThorlabsOCT\*.*'],libFolder,'f');
	    end
        
        % Load Assembly
        asm = NET.addAssembly([libFolder 'ThorlabsImagerNET.dll']);
    
        % Mark assembly as loaded
        gOCTSystemModule = asm; 
        
    case 'gan632'
        % Gan632: Python SDK (pyspectralradar)
        gOCTSystemModule = yOCTImportPythonModule(...
            'packageName', 'thorlabs_imager_oct', ...
            'repoName', fullfile(fileparts(mfilename('fullpath')), 'ThorlabsImagerPython'), ...
            'v', v);
        
    otherwise
        error('This should never happen')
end

gOCTSystemName = lower(octSystemName);

%% Return 
octSystemModule = gOCTSystemModule;
octSystemName = gOCTSystemName;
skipHardware = gSkipHardware;<|MERGE_RESOLUTION|>--- conflicted
+++ resolved
@@ -3,18 +3,12 @@
 %
 %   INPUTS:
 %       octSystemName: Name of the OCT system to load. 
-<<<<<<< HEAD
-%           Supported values: 'Ganymede', 'Gan632'. Keep empty if library
-%           is already loaded.
-%       skipHardware: When set to true, will skip hardware.
-=======
 %           Supported values: 'Ganymede', 'Gan632'. 
 %           Default: '' (empty, only valid if library is already loaded)
 %       skipHardware: When set to true, will skip hardware initialization.
 %           Default: false
 %       v: Verbose mode. 
 %           Default: false
->>>>>>> df13abf7
 %
 %   OUTPUT:
 %       octSystemModule - Handle or structure representing the loaded 
@@ -51,13 +45,6 @@
     error("yOCTLoadHardwareLib must be called with a valid 'octSystemName' the first time it is executed.");
 end
 
-<<<<<<< HEAD
-if ~exist('skipHardware','var')
-    skipHardware = false;
-end
-
-=======
->>>>>>> df13abf7
 validSystems = {'Ganymede', 'Gan632'};
 if ~any(strcmpi(octSystemName, validSystems))
     error(['Invalid OCT System: %s' newline ...
@@ -83,16 +70,14 @@
 octSystemName = lower(octSystemName);
 
 switch(octSystemName)
-<<<<<<< HEAD
     case 'gan632'
         % GAN632: Use Python SDK (pyspectralradar)
+        error('Not implemented yet');
         gOCTSystemModule = yOCTImportPythonModule(...
             'packageName', 'thorlabs_imager_oct', ...
             'repoName', fullfile(fileparts(mfilename('fullpath')), 'ThorlabsImagerPython'), ...
             'v', v);
 
-=======
->>>>>>> df13abf7
     case 'ganymede'
         % Ganymede: C# library 
 
