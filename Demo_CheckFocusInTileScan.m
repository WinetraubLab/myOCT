% Run this demo to load a TileScan and check focus was done correctly.
% It will create an output XY file showing where the focus is for each
% depth.

%% Inputs

% Input folder
tiledScanInputFolder = './OCTVolume/' % Replace the . with your sample folder. Keep the /OCTVolume/ extension to 1) point to the correct folder within your sample folder and 2) to signal this is a folder. 

% Processing parameters
<<<<<<< HEAD
dispersionQuadraticTerm=-1.482e8; % 40x, OCTP900 
focusSigma = 6; % When stitching along Z axis (multiple focus points), what is the size of each focus in z [pixels]. OBJECTIVE_DEPENDENT: for 10x use 20, for 40x use 10 or 6.
=======
dispersionQuadraticTerm=-2.059e8;
focusSigma = 10; % When stitching along Z axis (multiple focus points), what is the size of each focus in z [pixels]. OBJECTIVE_DEPENDENT: for 10x use 20, for 40x use 10 or 1
>>>>>>> de428b8b
applyPathLengthCorrection = true;

% For all B-Scans, this parameter defines the depth (Z, pixels) that the focus is located at.
% If set to NaN, yOCTFindFocusTilledScan will be executed to request user to select focus position.
focusPositionInImageZpix = NaN;

% Output
<<<<<<< HEAD
numberOfZScansToOutput = 10; % Set to 1e5 to output all scans
=======
numberOfZScansToOutput = 12; % Set to 1e5 to output all z stack planes
output_figure = 'out.tif';
>>>>>>> de428b8b

%% Preprocess
% Output File Name
% Extract only the last folder name from the sampleFolder path
outputFigureFileName = regexp(sampleFolder, '[^\\/]+$', 'match', 'once');

% Format the output figure name using the required inputs
outputFigurePath = sprintf('CheckFocusInTileScan__%s__dQ%.3e_fS%d_f%d.tif', ...
    outputFigureFileName, dispersionQuadraticTerm, focusSigma, focusPositionInImageZpix);

% Set the output path inside sampleFolder
outputFigurePath = fullfile(sampleFolder, outputFigurePath);

if exist(outputFigurePath,'file')
    delete(outputFigurePath);
end


% Find focus in the scan
if isnan(focusPositionInImageZpix)
    fprintf('%s Find focus position volume\n',datestr(datetime));
    focusPositionInImageZpix = yOCTFindFocusTilledScan(tiledScanInputFolder,...
        'reconstructConfig',{'dispersionQuadraticTerm',dispersionQuadraticTerm},'verbose',true);
end

% Load meta data
json = awsReadJSON([tiledScanInputFolder 'ScanInfo.json']);

% Get a gird of depths to plot
numberOfZScansToOutput = round(numberOfZScansToOutput/4)*4;
scanZs = unique(json.gridZcc); scanZs = scanZs(:);
nearScanZs = scanZs(scanZs<0.1);
farScanZs = scanZs(scanZs>=0.1);
scanZs = [...
    nearScanZs(unique(round(linspace(1,length(nearScanZs),3*numberOfZScansToOutput/4)))); ...
    farScanZs(unique(round(linspace(1,length(farScanZs),1*numberOfZScansToOutput/4)))); ...
    ];

volumeIs = zeros(size(scanZs));
for i=1:length(volumeIs)
    j = find(scanZs(i)==json.gridZcc,1,'first');
    volumeIs(i) = j;
end

% Optical path correction text
if applyPathLengthCorrection
    opticalPathCorrectionTxt = 'Optical Path Corrected';
else
    opticalPathCorrectionTxt = 'No Optical Path Correction';
end

%% Loop over all volumes
dimensions = yOCTProcessTiledScan_createDimStructure(tiledScanInputFolder, focusPositionInImageZpix);
for volumeIi = 1:length(volumeIs)
    volumeI = volumeIs(volumeIi);
    %% Load volume
    filePath = [tiledScanInputFolder json.octFolders{volumeI}];
    [meanAbs] = yOCTProcessScan(filePath, ...
        {'meanAbs'}, ... Which functions would you like to process. Option exist for function hendel
        'dispersionQuadraticTerm', dispersionQuadraticTerm, ...
        'interpMethod', 'sinc5');
    zI = (1:length(dimensions.z.values))';
    if (applyPathLengthCorrection)
        meanAbs = yOCTOpticalPathCorrection(meanAbs, dimensions, json);
    end
    logMeanAbs = log(meanAbs);
    
    %% Plot a few slides around focus
    factorZ = yOCTProcessTiledScan_factorZ(zI, focusPositionInImageZpix, focusSigma);
    
    for zToPlot = focusPositionInImageZpix + ...
            unique(round(linspace(-focusSigma*2,focusSigma*2,25)))
        % OCT XY view 
        planeToPlot = squeeze(logMeanAbs(zToPlot,:,:))';
        figure(1);
        subplot(1,5,1:4)
        imagesc(...
            dimensions.x.values, ...
            dimensions.y.values, ...
            planeToPlot);
        clim([-5 +6]);
        colormap gray;
        xlabel(['X [' dimensions.x.units ']']);
        ylabel(['Y [' dimensions.y.units ']']);
        title(sprintf('Scan Depth %.3f [mm], Log Intensity: %.2f', ...
            json.gridZcc(volumeI), mean(planeToPlot(:))));
        axis equal;
        
        % Factor map
        subplot(1,5,5);
        plot(factorZ,zI,'b');
        hold on;
        plot([0,1],zToPlot*[1 1],'r--')
        hold off;
        xlabel('Factor');
        ylabel(sprintf('Within Scan Depth [pix] (%s)',...
            opticalPathCorrectionTxt))
        ylim(focusPositionInImageZpix+focusSigma*[-3 3]);
        title(sprintf('%d pix',zToPlot));
        axis ij
        grid on;
        
        % Capture frame and save it
        frame = getframe(gcf); % Capture the frame of the figure
        im = frame2im(frame); % Convert the frame to image data
        imwrite(im, outputFigurePath, 'tiff', 'WriteMode', 'append');
    end
end % End volumeI loop<|MERGE_RESOLUTION|>--- conflicted
+++ resolved
@@ -8,13 +8,8 @@
 tiledScanInputFolder = './OCTVolume/' % Replace the . with your sample folder. Keep the /OCTVolume/ extension to 1) point to the correct folder within your sample folder and 2) to signal this is a folder. 
 
 % Processing parameters
-<<<<<<< HEAD
 dispersionQuadraticTerm=-1.482e8; % 40x, OCTP900 
-focusSigma = 6; % When stitching along Z axis (multiple focus points), what is the size of each focus in z [pixels]. OBJECTIVE_DEPENDENT: for 10x use 20, for 40x use 10 or 6.
-=======
-dispersionQuadraticTerm=-2.059e8;
-focusSigma = 10; % When stitching along Z axis (multiple focus points), what is the size of each focus in z [pixels]. OBJECTIVE_DEPENDENT: for 10x use 20, for 40x use 10 or 1
->>>>>>> de428b8b
+focusSigma = 10; % When stitching along Z axis (multiple focus points), what is the size of each focus in z [pixels]. OBJECTIVE_DEPENDENT: for 10x use 20, for 40x use 10 or 6.
 applyPathLengthCorrection = true;
 
 % For all B-Scans, this parameter defines the depth (Z, pixels) that the focus is located at.
@@ -22,12 +17,7 @@
 focusPositionInImageZpix = NaN;
 
 % Output
-<<<<<<< HEAD
 numberOfZScansToOutput = 10; % Set to 1e5 to output all scans
-=======
-numberOfZScansToOutput = 12; % Set to 1e5 to output all z stack planes
-output_figure = 'out.tif';
->>>>>>> de428b8b
 
 %% Preprocess
 % Output File Name
