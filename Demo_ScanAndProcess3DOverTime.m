% Run this demo to use Thorlabs system to scan a 3D OCT Volume and process
% it. It will do so repeatedly for a time interval.

% The protocol for how to use this script can be found here:
% https://docs.google.com/document/d/1aMgy00HvxrOlTXRINk-SvcvQSMU1VzT0U60hdChUVa0/edit

% Before running this script, make sure myOCT folder is in path for example
% by running: addpath(genpath('F:\Jenkins\Scan OCTHist Dev\workspace\'))
yOCTSetLibraryPath(); % Set path

%% Inputs
octSystem = 'Ganymede'; % Use either 'Ganymede' or 'Gan632' depending on your OCT system

% Define the 3D Volume
pixel_size_um = 1; % x-y Pixel size in microns
xOverall_mm = [-0.25 0.25]; % Define the overall volume you would like to scan [start, finish]. OBJECTIVE_DEPENDENT: For 10x use [-0.5 0.5], for 40x use [-0.25 0.25]
yOverall_mm = [-0.15 0.15]; % Define the overall volume you would like to scan [start, finish]. OBJECTIVE_DEPENDENT: For 10x use [-0.5 0.5], for 40x use [-0.25 0.25]
% Uncomment below to scan one B-Scan.
% yOverall_mm = 0;

% Define probe 
octProbePath = yOCTGetProbeIniPath('40x','OCTP900'); % Inputs to the function are OBJECTIVE_DEPENDENT: '10x' or '40x', and scanning system dependent 'OCTP900' or ''
octProbeFOV_mm = 0.5; % How much of the field of view to use from the probe. OBJECTIVE_DEPENDENT: For 10x use 1, for 40x use 0.5

% Define z stack and z-stitching
scanZJump_um = 5; % microns. OBJECTIVE_DEPENDENT: For 10x use 15, for 40x use 5
zToScan_mm = unique([-100 (-30:scanZJump_um:400), 0])*1e-3; %[mm]
focusSigma = 10; % When stitching along Z axis (multiple focus points), what is the size of each focus in z [pixels]. OBJECTIVE_DEPENDENT: for 10x use 20, for 40x use 10 or 1

% Other scanning parameters
tissueRefractiveIndex = 1.33; % Use either 1.33 or 1.4 depending on the results. Use 1.4 for brain.

% Where to save scan files
outputFolder = 'temp/';
if (outputFolder(end) ~= '\' || outputFolder(end) ~= '/')
    outputFolder(end+1) = '/';
end

% OCT System Selection
octSystem = 'Ganymede'; % Use either 'Ganymede' or 'Gan632' depending on your OCT system

% Set to true if you would like to process existing scan rather than scan a new one.
skipScanning = false;

% Time interval
scanTimeIntervals_min = (0:1:16)*60; % At what times to scan

%% Load hardware
<<<<<<< HEAD
yOCTLoadHardwareLib(octSystem, skipScanning)
=======
yOCTLoadHardwareLib(octSystem, skipScanning, true)
>>>>>>> df13abf7

%% Compute scanning parameters

% Check that sufficient ammount of gel is above the tissue for proper focus
if (min(zToScan_mm)) > -100e-3
    warning('Because we use gel above tissue to find focus position. It is important to have at least one of the z-stacks in the gel. Consider having the minimum zToScan_mm to be -100e-3[mm]')
end

fprintf('%s Please adjust the OCT focus such that it is precisely at the intersection of the tissue and the coverslip.\n', datestr(datetime));

% Estimate dispersionQuadraticTerm and focusPositionInImageZpix using the
% glass slide.
% dispersionQuadraticTerm: makes the image sharp. You can set it manually
%   by running Demo_DispersionCorrectionManual.m
% focusPositionInImageZpix: is the z pixel that the focus is in
[dispersionQuadraticTerm, focusPositionInImageZpix] = ...
    yOCTScanGlassSlideToFindFocusAndDispersionQuadraticTerm( ...
    'octProbePath',octProbePath, ...
    'tissueRefractiveIndex',tissueRefractiveIndex, ...
    'skipHardware',skipScanning);

% Uncomment below to set manually
% dispersionQuadraticTerm=-1.549e08;
% focusPositionInImageZpix = 200; % 
% focusPositionInImageZpix = yOCTFindFocusTilledScan(volumeOutputFolder,...
%   'reconstructConfig',{'dispersionQuadraticTerm',dispersionQuadraticTerm},'verbose',true);

%% Focus check
fprintf('%s Please adjust the OCT focus such that it is precisely at the intersection of the tissue and the coverslip.\n', datestr(datetime));

% Quick pre-scan to identify tissue surface and verify it is at OCT focus
[surfacePosition_mm, x_mm, y_mm] = yOCTTissueSurfaceAutofocus(... 
        'xRange_mm', xOverall_mm,...
        'yRange_mm', yOverall_mm,...
        'octProbePath', octProbePath, ...
        'pixel_size_um', 25,...
        'focusPositionInImageZpix', focusPositionInImageZpix,...
        'dispersionQuadraticTerm', dispersionQuadraticTerm, ...
        'skipHardware',skipScanning);

%% Perform the scans

fprintf('First scan will be at t=%0.f Hr\nLast scan at t=%.1f Hr\n',...
    scanTimeIntervals_min(1)/60, ...
    scanTimeIntervals_min(end)/60);

tmpVolumeOutputFolder = [outputFolder '/OCTVolume/']; % This volume folder will be removed 
tStart = tic();

for scanI = 1:length(scanTimeIntervals_min)
    %% Wait until it's time to scan

    dt_min = toc(tStart)/60;
    timeRemainingToWait_min = scanTimeIntervals_min(scanI) - dt_min;
    timeRemainingToWait_sec = round(timeRemainingToWait_min*60+0.01);

    if (timeRemainingToWait_sec<0)
        warning('Interval too short!');
    else
        fprintf('%s Waiting for %.0f min to complete.\n', ...
            datestr(datetime), timeRemainingToWait_sec/60);

        if ~skipScanning % No need to wait if skipping scanning
            pause(timeRemainingToWait_sec);
        end
    end
    
    %% Scan
    scanName = strrep(datestr(datetime),':','_');

    fprintf('%s Scanning Volume\n',datestr(datetime));
    scanParameters = yOCTScanTile (...
        tmpVolumeOutputFolder, ...
        xOverall_mm, ...
        yOverall_mm, ...
        'octProbePath', octProbePath, ...
        'tissueRefractiveIndex', tissueRefractiveIndex, ...
        'octProbeFOV_mm', octProbeFOV_mm, ...
        'pixelSize_um', pixel_size_um, ...
        'xOffset',   0, ...
        'yOffset',   0, ... 
        'zDepths',   zToScan_mm, ... [mm]
        'skipHardware',skipScanning, ...
        'v',true  ...
        );
	
    %% Process the scan
    fprintf('%s Processing\n',datestr(datetime));
    outputTiffFile = [outputFolder '/' scanName '.tiff'];
    if ~skipScanning
        yOCTProcessTiledScan(...
            tmpVolumeOutputFolder, ... Input
            {outputTiffFile},... Save only Tiff file as folder will be generated after smoothing
            'focusPositionInImageZpix', focusPositionInImageZpix,... No Z scan filtering
            'focusSigma',focusSigma,...
            'dispersionQuadraticTerm',dispersionQuadraticTerm,... Use default
            'interpMethod','sinc5', ...
            'v',true);
    end
end % Loop for the next scan

%% Load slices and generate projection

% List the files in the folder
filesInFolder = awsls(outputFolder(1:(end-1)));
filesInFolder = [...
    filesInFolder(endsWith(filesInFolder, '.tif', 'IgnoreCase', true)) ...
    filesInFolder(endsWith(filesInFolder, '.tiff', 'IgnoreCase', true)) ...
    ];
filesInFolder = cellfun(@(x)([outputFolder x]),filesInFolder,'UniformOutput',false);

% XZ slice of the center
data = yOCTCreateTemporalSliceMovieFrom3DTiffs(...
    filesInFolder,scanTimeIntervals_min, 'xz_middle.gif', ...
    round(diff(yOverall_mm)/pixel_size_um*1e3)/2, ... Middle slice
    'xz','minprojection', 5, [-24 14] ...
    );

zz = 600;
figure(1);
imagesc(squeeze(data(:,:,1)))
colormap gray;
hold on;
yline(zz, 'r');
hold off

% XY slice, relatively close to the center
yOCTCreateTemporalSliceMovieFrom3DTiffs(...
    filesInFolder,scanTimeIntervals_min, 'xy.gif', ...
    zz, ... some slice
    'xy','average', 5, [-24 14] ...
    );<|MERGE_RESOLUTION|>--- conflicted
+++ resolved
@@ -1,185 +1,181 @@
-% Run this demo to use Thorlabs system to scan a 3D OCT Volume and process
-% it. It will do so repeatedly for a time interval.
-
-% The protocol for how to use this script can be found here:
-% https://docs.google.com/document/d/1aMgy00HvxrOlTXRINk-SvcvQSMU1VzT0U60hdChUVa0/edit
-
-% Before running this script, make sure myOCT folder is in path for example
-% by running: addpath(genpath('F:\Jenkins\Scan OCTHist Dev\workspace\'))
-yOCTSetLibraryPath(); % Set path
-
-%% Inputs
-octSystem = 'Ganymede'; % Use either 'Ganymede' or 'Gan632' depending on your OCT system
-
-% Define the 3D Volume
-pixel_size_um = 1; % x-y Pixel size in microns
-xOverall_mm = [-0.25 0.25]; % Define the overall volume you would like to scan [start, finish]. OBJECTIVE_DEPENDENT: For 10x use [-0.5 0.5], for 40x use [-0.25 0.25]
-yOverall_mm = [-0.15 0.15]; % Define the overall volume you would like to scan [start, finish]. OBJECTIVE_DEPENDENT: For 10x use [-0.5 0.5], for 40x use [-0.25 0.25]
-% Uncomment below to scan one B-Scan.
-% yOverall_mm = 0;
-
-% Define probe 
-octProbePath = yOCTGetProbeIniPath('40x','OCTP900'); % Inputs to the function are OBJECTIVE_DEPENDENT: '10x' or '40x', and scanning system dependent 'OCTP900' or ''
-octProbeFOV_mm = 0.5; % How much of the field of view to use from the probe. OBJECTIVE_DEPENDENT: For 10x use 1, for 40x use 0.5
-
-% Define z stack and z-stitching
-scanZJump_um = 5; % microns. OBJECTIVE_DEPENDENT: For 10x use 15, for 40x use 5
-zToScan_mm = unique([-100 (-30:scanZJump_um:400), 0])*1e-3; %[mm]
-focusSigma = 10; % When stitching along Z axis (multiple focus points), what is the size of each focus in z [pixels]. OBJECTIVE_DEPENDENT: for 10x use 20, for 40x use 10 or 1
-
-% Other scanning parameters
-tissueRefractiveIndex = 1.33; % Use either 1.33 or 1.4 depending on the results. Use 1.4 for brain.
-
-% Where to save scan files
-outputFolder = 'temp/';
-if (outputFolder(end) ~= '\' || outputFolder(end) ~= '/')
-    outputFolder(end+1) = '/';
-end
-
-% OCT System Selection
-octSystem = 'Ganymede'; % Use either 'Ganymede' or 'Gan632' depending on your OCT system
-
-% Set to true if you would like to process existing scan rather than scan a new one.
-skipScanning = false;
-
-% Time interval
-scanTimeIntervals_min = (0:1:16)*60; % At what times to scan
-
-%% Load hardware
-<<<<<<< HEAD
-yOCTLoadHardwareLib(octSystem, skipScanning)
-=======
-yOCTLoadHardwareLib(octSystem, skipScanning, true)
->>>>>>> df13abf7
-
-%% Compute scanning parameters
-
-% Check that sufficient ammount of gel is above the tissue for proper focus
-if (min(zToScan_mm)) > -100e-3
-    warning('Because we use gel above tissue to find focus position. It is important to have at least one of the z-stacks in the gel. Consider having the minimum zToScan_mm to be -100e-3[mm]')
-end
-
-fprintf('%s Please adjust the OCT focus such that it is precisely at the intersection of the tissue and the coverslip.\n', datestr(datetime));
-
-% Estimate dispersionQuadraticTerm and focusPositionInImageZpix using the
-% glass slide.
-% dispersionQuadraticTerm: makes the image sharp. You can set it manually
-%   by running Demo_DispersionCorrectionManual.m
-% focusPositionInImageZpix: is the z pixel that the focus is in
-[dispersionQuadraticTerm, focusPositionInImageZpix] = ...
-    yOCTScanGlassSlideToFindFocusAndDispersionQuadraticTerm( ...
-    'octProbePath',octProbePath, ...
-    'tissueRefractiveIndex',tissueRefractiveIndex, ...
-    'skipHardware',skipScanning);
-
-% Uncomment below to set manually
-% dispersionQuadraticTerm=-1.549e08;
-% focusPositionInImageZpix = 200; % 
-% focusPositionInImageZpix = yOCTFindFocusTilledScan(volumeOutputFolder,...
-%   'reconstructConfig',{'dispersionQuadraticTerm',dispersionQuadraticTerm},'verbose',true);
-
-%% Focus check
-fprintf('%s Please adjust the OCT focus such that it is precisely at the intersection of the tissue and the coverslip.\n', datestr(datetime));
-
-% Quick pre-scan to identify tissue surface and verify it is at OCT focus
-[surfacePosition_mm, x_mm, y_mm] = yOCTTissueSurfaceAutofocus(... 
-        'xRange_mm', xOverall_mm,...
-        'yRange_mm', yOverall_mm,...
-        'octProbePath', octProbePath, ...
-        'pixel_size_um', 25,...
-        'focusPositionInImageZpix', focusPositionInImageZpix,...
-        'dispersionQuadraticTerm', dispersionQuadraticTerm, ...
-        'skipHardware',skipScanning);
-
-%% Perform the scans
-
-fprintf('First scan will be at t=%0.f Hr\nLast scan at t=%.1f Hr\n',...
-    scanTimeIntervals_min(1)/60, ...
-    scanTimeIntervals_min(end)/60);
-
-tmpVolumeOutputFolder = [outputFolder '/OCTVolume/']; % This volume folder will be removed 
-tStart = tic();
-
-for scanI = 1:length(scanTimeIntervals_min)
-    %% Wait until it's time to scan
-
-    dt_min = toc(tStart)/60;
-    timeRemainingToWait_min = scanTimeIntervals_min(scanI) - dt_min;
-    timeRemainingToWait_sec = round(timeRemainingToWait_min*60+0.01);
-
-    if (timeRemainingToWait_sec<0)
-        warning('Interval too short!');
-    else
-        fprintf('%s Waiting for %.0f min to complete.\n', ...
-            datestr(datetime), timeRemainingToWait_sec/60);
-
-        if ~skipScanning % No need to wait if skipping scanning
-            pause(timeRemainingToWait_sec);
-        end
-    end
-    
-    %% Scan
-    scanName = strrep(datestr(datetime),':','_');
-
-    fprintf('%s Scanning Volume\n',datestr(datetime));
-    scanParameters = yOCTScanTile (...
-        tmpVolumeOutputFolder, ...
-        xOverall_mm, ...
-        yOverall_mm, ...
-        'octProbePath', octProbePath, ...
-        'tissueRefractiveIndex', tissueRefractiveIndex, ...
-        'octProbeFOV_mm', octProbeFOV_mm, ...
-        'pixelSize_um', pixel_size_um, ...
-        'xOffset',   0, ...
-        'yOffset',   0, ... 
-        'zDepths',   zToScan_mm, ... [mm]
-        'skipHardware',skipScanning, ...
-        'v',true  ...
-        );
-	
-    %% Process the scan
-    fprintf('%s Processing\n',datestr(datetime));
-    outputTiffFile = [outputFolder '/' scanName '.tiff'];
-    if ~skipScanning
-        yOCTProcessTiledScan(...
-            tmpVolumeOutputFolder, ... Input
-            {outputTiffFile},... Save only Tiff file as folder will be generated after smoothing
-            'focusPositionInImageZpix', focusPositionInImageZpix,... No Z scan filtering
-            'focusSigma',focusSigma,...
-            'dispersionQuadraticTerm',dispersionQuadraticTerm,... Use default
-            'interpMethod','sinc5', ...
-            'v',true);
-    end
-end % Loop for the next scan
-
-%% Load slices and generate projection
-
-% List the files in the folder
-filesInFolder = awsls(outputFolder(1:(end-1)));
-filesInFolder = [...
-    filesInFolder(endsWith(filesInFolder, '.tif', 'IgnoreCase', true)) ...
-    filesInFolder(endsWith(filesInFolder, '.tiff', 'IgnoreCase', true)) ...
-    ];
-filesInFolder = cellfun(@(x)([outputFolder x]),filesInFolder,'UniformOutput',false);
-
-% XZ slice of the center
-data = yOCTCreateTemporalSliceMovieFrom3DTiffs(...
-    filesInFolder,scanTimeIntervals_min, 'xz_middle.gif', ...
-    round(diff(yOverall_mm)/pixel_size_um*1e3)/2, ... Middle slice
-    'xz','minprojection', 5, [-24 14] ...
-    );
-
-zz = 600;
-figure(1);
-imagesc(squeeze(data(:,:,1)))
-colormap gray;
-hold on;
-yline(zz, 'r');
-hold off
-
-% XY slice, relatively close to the center
-yOCTCreateTemporalSliceMovieFrom3DTiffs(...
-    filesInFolder,scanTimeIntervals_min, 'xy.gif', ...
-    zz, ... some slice
-    'xy','average', 5, [-24 14] ...
+% Run this demo to use Thorlabs system to scan a 3D OCT Volume and process
+% it. It will do so repeatedly for a time interval.
+
+% The protocol for how to use this script can be found here:
+% https://docs.google.com/document/d/1aMgy00HvxrOlTXRINk-SvcvQSMU1VzT0U60hdChUVa0/edit
+
+% Before running this script, make sure myOCT folder is in path for example
+% by running: addpath(genpath('F:\Jenkins\Scan OCTHist Dev\workspace\'))
+yOCTSetLibraryPath(); % Set path
+
+%% Inputs
+octSystem = 'Ganymede'; % Use either 'Ganymede' or 'Gan632' depending on your OCT system
+
+% Define the 3D Volume
+pixel_size_um = 1; % x-y Pixel size in microns
+xOverall_mm = [-0.25 0.25]; % Define the overall volume you would like to scan [start, finish]. OBJECTIVE_DEPENDENT: For 10x use [-0.5 0.5], for 40x use [-0.25 0.25]
+yOverall_mm = [-0.15 0.15]; % Define the overall volume you would like to scan [start, finish]. OBJECTIVE_DEPENDENT: For 10x use [-0.5 0.5], for 40x use [-0.25 0.25]
+% Uncomment below to scan one B-Scan.
+% yOverall_mm = 0;
+
+% Define probe 
+octProbePath = yOCTGetProbeIniPath('40x','OCTP900'); % Inputs to the function are OBJECTIVE_DEPENDENT: '10x' or '40x', and scanning system dependent 'OCTP900' or ''
+octProbeFOV_mm = 0.5; % How much of the field of view to use from the probe. OBJECTIVE_DEPENDENT: For 10x use 1, for 40x use 0.5
+
+% Define z stack and z-stitching
+scanZJump_um = 5; % microns. OBJECTIVE_DEPENDENT: For 10x use 15, for 40x use 5
+zToScan_mm = unique([-100 (-30:scanZJump_um:400), 0])*1e-3; %[mm]
+focusSigma = 10; % When stitching along Z axis (multiple focus points), what is the size of each focus in z [pixels]. OBJECTIVE_DEPENDENT: for 10x use 20, for 40x use 10 or 1
+
+% Other scanning parameters
+tissueRefractiveIndex = 1.33; % Use either 1.33 or 1.4 depending on the results. Use 1.4 for brain.
+
+% Where to save scan files
+outputFolder = 'temp/';
+if (outputFolder(end) ~= '\' || outputFolder(end) ~= '/')
+    outputFolder(end+1) = '/';
+end
+
+% OCT System Selection
+octSystem = 'Ganymede'; % Use either 'Ganymede' or 'Gan632' depending on your OCT system
+
+% Set to true if you would like to process existing scan rather than scan a new one.
+skipScanning = false;
+
+% Time interval
+scanTimeIntervals_min = (0:1:16)*60; % At what times to scan
+
+%% Load hardware
+yOCTLoadHardwareLib(octSystem, skipScanning, true)
+
+%% Compute scanning parameters
+
+% Check that sufficient ammount of gel is above the tissue for proper focus
+if (min(zToScan_mm)) > -100e-3
+    warning('Because we use gel above tissue to find focus position. It is important to have at least one of the z-stacks in the gel. Consider having the minimum zToScan_mm to be -100e-3[mm]')
+end
+
+fprintf('%s Please adjust the OCT focus such that it is precisely at the intersection of the tissue and the coverslip.\n', datestr(datetime));
+
+% Estimate dispersionQuadraticTerm and focusPositionInImageZpix using the
+% glass slide.
+% dispersionQuadraticTerm: makes the image sharp. You can set it manually
+%   by running Demo_DispersionCorrectionManual.m
+% focusPositionInImageZpix: is the z pixel that the focus is in
+[dispersionQuadraticTerm, focusPositionInImageZpix] = ...
+    yOCTScanGlassSlideToFindFocusAndDispersionQuadraticTerm( ...
+    'octProbePath',octProbePath, ...
+    'tissueRefractiveIndex',tissueRefractiveIndex, ...
+    'skipHardware',skipScanning);
+
+% Uncomment below to set manually
+% dispersionQuadraticTerm=-1.549e08;
+% focusPositionInImageZpix = 200; % 
+% focusPositionInImageZpix = yOCTFindFocusTilledScan(volumeOutputFolder,...
+%   'reconstructConfig',{'dispersionQuadraticTerm',dispersionQuadraticTerm},'verbose',true);
+
+%% Focus check
+fprintf('%s Please adjust the OCT focus such that it is precisely at the intersection of the tissue and the coverslip.\n', datestr(datetime));
+
+% Quick pre-scan to identify tissue surface and verify it is at OCT focus
+[surfacePosition_mm, x_mm, y_mm] = yOCTTissueSurfaceAutofocus(... 
+        'xRange_mm', xOverall_mm,...
+        'yRange_mm', yOverall_mm,...
+        'octProbePath', octProbePath, ...
+        'pixel_size_um', 25,...
+        'focusPositionInImageZpix', focusPositionInImageZpix,...
+        'dispersionQuadraticTerm', dispersionQuadraticTerm, ...
+        'skipHardware',skipScanning);
+
+%% Perform the scans
+
+fprintf('First scan will be at t=%0.f Hr\nLast scan at t=%.1f Hr\n',...
+    scanTimeIntervals_min(1)/60, ...
+    scanTimeIntervals_min(end)/60);
+
+tmpVolumeOutputFolder = [outputFolder '/OCTVolume/']; % This volume folder will be removed 
+tStart = tic();
+
+for scanI = 1:length(scanTimeIntervals_min)
+    %% Wait until it's time to scan
+
+    dt_min = toc(tStart)/60;
+    timeRemainingToWait_min = scanTimeIntervals_min(scanI) - dt_min;
+    timeRemainingToWait_sec = round(timeRemainingToWait_min*60+0.01);
+
+    if (timeRemainingToWait_sec<0)
+        warning('Interval too short!');
+    else
+        fprintf('%s Waiting for %.0f min to complete.\n', ...
+            datestr(datetime), timeRemainingToWait_sec/60);
+
+        if ~skipScanning % No need to wait if skipping scanning
+            pause(timeRemainingToWait_sec);
+        end
+    end
+    
+    %% Scan
+    scanName = strrep(datestr(datetime),':','_');
+
+    fprintf('%s Scanning Volume\n',datestr(datetime));
+    scanParameters = yOCTScanTile (...
+        tmpVolumeOutputFolder, ...
+        xOverall_mm, ...
+        yOverall_mm, ...
+        'octProbePath', octProbePath, ...
+        'tissueRefractiveIndex', tissueRefractiveIndex, ...
+        'octProbeFOV_mm', octProbeFOV_mm, ...
+        'pixelSize_um', pixel_size_um, ...
+        'xOffset',   0, ...
+        'yOffset',   0, ... 
+        'zDepths',   zToScan_mm, ... [mm]
+        'skipHardware',skipScanning, ...
+        'v',true  ...
+        );
+	
+    %% Process the scan
+    fprintf('%s Processing\n',datestr(datetime));
+    outputTiffFile = [outputFolder '/' scanName '.tiff'];
+    if ~skipScanning
+        yOCTProcessTiledScan(...
+            tmpVolumeOutputFolder, ... Input
+            {outputTiffFile},... Save only Tiff file as folder will be generated after smoothing
+            'focusPositionInImageZpix', focusPositionInImageZpix,... No Z scan filtering
+            'focusSigma',focusSigma,...
+            'dispersionQuadraticTerm',dispersionQuadraticTerm,... Use default
+            'interpMethod','sinc5', ...
+            'v',true);
+    end
+end % Loop for the next scan
+
+%% Load slices and generate projection
+
+% List the files in the folder
+filesInFolder = awsls(outputFolder(1:(end-1)));
+filesInFolder = [...
+    filesInFolder(endsWith(filesInFolder, '.tif', 'IgnoreCase', true)) ...
+    filesInFolder(endsWith(filesInFolder, '.tiff', 'IgnoreCase', true)) ...
+    ];
+filesInFolder = cellfun(@(x)([outputFolder x]),filesInFolder,'UniformOutput',false);
+
+% XZ slice of the center
+data = yOCTCreateTemporalSliceMovieFrom3DTiffs(...
+    filesInFolder,scanTimeIntervals_min, 'xz_middle.gif', ...
+    round(diff(yOverall_mm)/pixel_size_um*1e3)/2, ... Middle slice
+    'xz','minprojection', 5, [-24 14] ...
+    );
+
+zz = 600;
+figure(1);
+imagesc(squeeze(data(:,:,1)))
+colormap gray;
+hold on;
+yline(zz, 'r');
+hold off
+
+% XY slice, relatively close to the center
+yOCTCreateTemporalSliceMovieFrom3DTiffs(...
+    filesInFolder,scanTimeIntervals_min, 'xy.gif', ...
+    zz, ... some slice
+    'xy','average', 5, [-24 14] ...
     );