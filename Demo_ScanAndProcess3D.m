--- conflicted
+++ resolved
@@ -1,117 +1,113 @@
-% Run this demo to use Thorlabs system to scan a 3D OCT Volume and process
-% it.
-
-% The protocol for how to use this script can be found here:
-% https://docs.google.com/document/d/1aMgy00HvxrOlTXRINk-SvcvQSMU1VzT0U60hdChUVa0/edit
-
-% Before running this script, make sure myOCT folder is in path for example
-% by running: addpath(genpath('F:\Jenkins\Scan OCTHist Dev\workspace\'))
-yOCTSetLibraryPath(); % Set path
-
-%% Inputs
-octSystem = 'Ganymede'; % Use either 'Ganymede' or 'Gan632' depending on your OCT system
-
-% Define the 3D Volume
-pixelSize_um = 1; % x-y Pixel size in microns
-xOverall_mm = [-0.25 0.25]; % Define the overall volume you would like to scan [start, finish]. OBJECTIVE_DEPENDENT: For 10x use [-0.5 0.5], for 40x use [-0.25 0.25]
-yOverall_mm = [-0.25 0.25]; % Define the overall volume you would like to scan [start, finish]. OBJECTIVE_DEPENDENT: For 10x use [-0.5 0.5], for 40x use [-0.25 0.25]
-% Uncomment below to scan one B-Scan.
-% yOverall_mm = 0;
-
-% Define probe 
-octProbePath = yOCTGetProbeIniPath('40x','OCTP900'); % Inputs to the function are OBJECTIVE_DEPENDENT: '10x' or '40x', and scanning system dependent 'OCTP900' or ''
-octProbeFOV_mm = 0.5; % How much of the field of view to use from the probe. OBJECTIVE_DEPENDENT: For 10x use 1, for 40x use 0.5
-
-% Define z stack and z-stitching
-scanZJump_um = 5; % microns. OBJECTIVE_DEPENDENT: For 10x use 15, for 40x use 5
-zToScan_mm = unique([-100 (-30:scanZJump_um:400), 0])*1e-3; %[mm]
-focusSigma = 10; % When stitching along Z axis (multiple focus points), what is the size of each focus in z [pixels]. OBJECTIVE_DEPENDENT: for 10x use 20, for 40x use 10 or 1
-
-% Other scanning parameters
-tissueRefractiveIndex = 1.33; % Use either 1.33 or 1.4 depending on the results. Use 1.4 for brain.
-
-% Where to save scan files
-output_folder = '\';
-
-% OCT System Selection
-octSystem = 'Ganymede'; % Use either 'Ganymede' or 'Gan632' depending on your OCT system
-
-% Set to true if you would like to process existing scan rather than scan a new one.
-skipScanning = false;
-
-%% Load hardware
-<<<<<<< HEAD
-yOCTLoadHardwareLib(octSystem,skipScanning)
-=======
-yOCTLoadHardwareLib(octSystem, skipScanning, true)
->>>>>>> df13abf7
-
-%% Compute scanning parameters
-
-% Check that sufficient ammount of gel is above the tissue for proper focus
-if (min(zToScan_mm)) > -100e-3
-    warning('Because we use gel above tissue to find focus position. It is important to have at least one of the z-stacks in the gel. Consider having the minimum zToScan_mm to be -100e-3[mm]')
-end
-
-fprintf('%s Please adjust the OCT focus such that it is precisely at the intersection of the tissue and the coverslip.\n', datestr(datetime));
-
-% Estimate dispersionQuadraticTerm and focusPositionInImageZpix using the
-% glass slide.
-% dispersionQuadraticTerm: makes the image sharp. You can set it manually
-%   by running Demo_DispersionCorrectionManual.m
-% focusPositionInImageZpix: is the z pixel that the focus is in
-[dispersionQuadraticTerm, focusPositionInImageZpix] = ...
-    yOCTScanGlassSlideToFindFocusAndDispersionQuadraticTerm( ...
-    'octProbePath',octProbePath, ...
-    'tissueRefractiveIndex',tissueRefractiveIndex, ...
-    'skipHardware',skipScanning);
-
-% Uncomment below to set manually
-% dispersionQuadraticTerm=-1.549e08;
-% focusPositionInImageZpix = 200; % 
-% focusPositionInImageZpix = yOCTFindFocusTilledScan(volumeOutputFolder,...
-%   'reconstructConfig',{'dispersionQuadraticTerm',dispersionQuadraticTerm},'verbose',true);
-
-%% Focus check
-
-% Quick pre-scan to identify tissue surface and verify it is at OCT focus
-[surfacePosition_mm, x_mm, y_mm] = yOCTTissueSurfaceAutofocus(... 
-        'xRange_mm', xOverall_mm,...
-        'yRange_mm', yOverall_mm,...
-        'octProbePath', octProbePath, ...
-        'pixelSize_um', 25,...
-        'focusPositionInImageZpix', focusPositionInImageZpix,...
-        'dispersionQuadraticTerm', dispersionQuadraticTerm, ...
-        'skipHardware',skipScanning);
-
-%% Perform the scan
-volumeOutputFolder = [output_folder '/OCTVolume/'];
-
-fprintf('%s Scanning Volume\n',datestr(datetime));
-scanParameters = yOCTScanTile (...
-    volumeOutputFolder, ...
-    xOverall_mm, ...
-    yOverall_mm, ...
-    'octProbePath', octProbePath, ...
-    'tissueRefractiveIndex', tissueRefractiveIndex, ...
-    'octProbeFOV_mm', octProbeFOV_mm, ...
-    'pixelSize_um', pixelSize_um, ...
-    'xOffset',   0, ...
-    'yOffset',   0, ... 
-    'zDepths',   zToScan_mm, ... [mm]
-    'skipHardware',skipScanning, ...
-    'v',true  ...
-    );
-	
-%% Process the scan
-fprintf('%s Processing\n',datestr(datetime));
-outputTiffFile = [output_folder '/Image.tiff'];
-yOCTProcessTiledScan(...
-    volumeOutputFolder, ... Input
-    {outputTiffFile},... Save only Tiff file as folder will be generated after smoothing
-    'focusPositionInImageZpix', focusPositionInImageZpix,... No Z scan filtering
-    'focusSigma',focusSigma,...
-    'dispersionQuadraticTerm',dispersionQuadraticTerm,... Use default
-    'outputFilePixelSize_um', pixelSize_um,...
-    'interpMethod','sinc5', ...
-    'v',true);
+% Run this demo to use Thorlabs system to scan a 3D OCT Volume and process
+% it.
+
+% The protocol for how to use this script can be found here:
+% https://docs.google.com/document/d/1aMgy00HvxrOlTXRINk-SvcvQSMU1VzT0U60hdChUVa0/edit
+
+% Before running this script, make sure myOCT folder is in path for example
+% by running: addpath(genpath('F:\Jenkins\Scan OCTHist Dev\workspace\'))
+yOCTSetLibraryPath(); % Set path
+
+%% Inputs
+octSystem = 'Ganymede'; % Use either 'Ganymede' or 'Gan632' depending on your OCT system
+
+% Define the 3D Volume
+pixelSize_um = 1; % x-y Pixel size in microns
+xOverall_mm = [-0.25 0.25]; % Define the overall volume you would like to scan [start, finish]. OBJECTIVE_DEPENDENT: For 10x use [-0.5 0.5], for 40x use [-0.25 0.25]
+yOverall_mm = [-0.25 0.25]; % Define the overall volume you would like to scan [start, finish]. OBJECTIVE_DEPENDENT: For 10x use [-0.5 0.5], for 40x use [-0.25 0.25]
+% Uncomment below to scan one B-Scan.
+% yOverall_mm = 0;
+
+% Define probe 
+octProbePath = yOCTGetProbeIniPath('40x','OCTP900'); % Inputs to the function are OBJECTIVE_DEPENDENT: '10x' or '40x', and scanning system dependent 'OCTP900' or ''
+octProbeFOV_mm = 0.5; % How much of the field of view to use from the probe. OBJECTIVE_DEPENDENT: For 10x use 1, for 40x use 0.5
+
+% Define z stack and z-stitching
+scanZJump_um = 5; % microns. OBJECTIVE_DEPENDENT: For 10x use 15, for 40x use 5
+zToScan_mm = unique([-100 (-30:scanZJump_um:400), 0])*1e-3; %[mm]
+focusSigma = 10; % When stitching along Z axis (multiple focus points), what is the size of each focus in z [pixels]. OBJECTIVE_DEPENDENT: for 10x use 20, for 40x use 10 or 1
+
+% Other scanning parameters
+tissueRefractiveIndex = 1.33; % Use either 1.33 or 1.4 depending on the results. Use 1.4 for brain.
+
+% Where to save scan files
+output_folder = '\';
+
+% OCT System Selection
+octSystem = 'Ganymede'; % Use either 'Ganymede' or 'Gan632' depending on your OCT system
+
+% Set to true if you would like to process existing scan rather than scan a new one.
+skipScanning = false;
+
+%% Load hardware
+yOCTLoadHardwareLib(octSystem, skipScanning, true)
+
+%% Compute scanning parameters
+
+% Check that sufficient ammount of gel is above the tissue for proper focus
+if (min(zToScan_mm)) > -100e-3
+    warning('Because we use gel above tissue to find focus position. It is important to have at least one of the z-stacks in the gel. Consider having the minimum zToScan_mm to be -100e-3[mm]')
+end
+
+fprintf('%s Please adjust the OCT focus such that it is precisely at the intersection of the tissue and the coverslip.\n', datestr(datetime));
+
+% Estimate dispersionQuadraticTerm and focusPositionInImageZpix using the
+% glass slide.
+% dispersionQuadraticTerm: makes the image sharp. You can set it manually
+%   by running Demo_DispersionCorrectionManual.m
+% focusPositionInImageZpix: is the z pixel that the focus is in
+[dispersionQuadraticTerm, focusPositionInImageZpix] = ...
+    yOCTScanGlassSlideToFindFocusAndDispersionQuadraticTerm( ...
+    'octProbePath',octProbePath, ...
+    'tissueRefractiveIndex',tissueRefractiveIndex, ...
+    'skipHardware',skipScanning);
+
+% Uncomment below to set manually
+% dispersionQuadraticTerm=-1.549e08;
+% focusPositionInImageZpix = 200; % 
+% focusPositionInImageZpix = yOCTFindFocusTilledScan(volumeOutputFolder,...
+%   'reconstructConfig',{'dispersionQuadraticTerm',dispersionQuadraticTerm},'verbose',true);
+
+%% Focus check
+
+% Quick pre-scan to identify tissue surface and verify it is at OCT focus
+[surfacePosition_mm, x_mm, y_mm] = yOCTTissueSurfaceAutofocus(... 
+        'xRange_mm', xOverall_mm,...
+        'yRange_mm', yOverall_mm,...
+        'octProbePath', octProbePath, ...
+        'pixelSize_um', 25,...
+        'focusPositionInImageZpix', focusPositionInImageZpix,...
+        'dispersionQuadraticTerm', dispersionQuadraticTerm, ...
+        'skipHardware',skipScanning);
+
+%% Perform the scan
+volumeOutputFolder = [output_folder '/OCTVolume/'];
+
+fprintf('%s Scanning Volume\n',datestr(datetime));
+scanParameters = yOCTScanTile (...
+    volumeOutputFolder, ...
+    xOverall_mm, ...
+    yOverall_mm, ...
+    'octProbePath', octProbePath, ...
+    'tissueRefractiveIndex', tissueRefractiveIndex, ...
+    'octProbeFOV_mm', octProbeFOV_mm, ...
+    'pixelSize_um', pixelSize_um, ...
+    'xOffset',   0, ...
+    'yOffset',   0, ... 
+    'zDepths',   zToScan_mm, ... [mm]
+    'skipHardware',skipScanning, ...
+    'v',true  ...
+    );
+	
+%% Process the scan
+fprintf('%s Processing\n',datestr(datetime));
+outputTiffFile = [output_folder '/Image.tiff'];
+yOCTProcessTiledScan(...
+    volumeOutputFolder, ... Input
+    {outputTiffFile},... Save only Tiff file as folder will be generated after smoothing
+    'focusPositionInImageZpix', focusPositionInImageZpix,... No Z scan filtering
+    'focusSigma',focusSigma,...
+    'dispersionQuadraticTerm',dispersionQuadraticTerm,... Use default
+    'outputFilePixelSize_um', pixelSize_um,...
+    'interpMethod','sinc5', ...
+    'v',true);