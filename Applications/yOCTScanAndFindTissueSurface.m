function [surfacePosition_mm, x_mm, y_mm] = yOCTTissueSurfaceAutofocus(varargin)
% This function uses the OCT to scan and identify the tissue surface from 
% the OCT image, evaluates focus, and (if requested) automatically moves 
% the Z-stage to bring the surface into focus.
%   xRange_mm, yRange_mm: what range to scan, default [-1 1] mm.
%   pixelSize_um: Pixel resolution for this analysis, default: 25 um.
%   octProbePath: Where is the probe.ini is saved to be used. Default 'probe.ini'.
%   octProbeFOV_mm: How much of the field of view to use from the probe during scans.
%   temporaryFolder: Directory for temporary files. 
%       These files will be deleted after analysis is completed.
%   dispersionQuadraticTerm: Dispersion compensation parameter.
%   focusPositionInImageZpix: For all B-Scans, this parameter defines the 
%       depth (Z, pixels) that the focus is located at.
%   assertInFocusAcceptableRange_mm: how far can tissue surface be from 
%       focus position to be considered "good enough". Default: 0.025mm.
%   roiToAssertFocus_mm: Region Of Interest [x, y, width, height] mm to assert focus.
%       Use [] to test the full scan area (default).
%   moveTissueToFocus: When set to true, it will move the Z stage automatically when the surface is out of focus.
%       When set to false, it will not move stage, but will notify user how to move stage back to focus.
%       Default is true. If skipHardware is set to true then moveTissueToFocus is forced to false.
%   skipHardware: Set to true to skip hardware operation. Default: false.
%   v: Verbose mode for debugging purposes and visualization default is 
%       false.
% OUTPUTS:
%   - surfacePosition_mm - 2D matrix. dimensions are (y,x). What
%       height (mm) is image surface. Height measured from "user specified
%       tissue interface", higher value means deeper. See: 
%       https://docs.google.com/document/d/1aMgy00HvxrOlTXRINk-SvcvQSMU1VzT0U60hdChUVa0/
%   - x_mm ,y_mm are the x,y positions that corresponds to surfacePosition(y,x).
%       Units are mm.

%% Parse inputs
p = inputParser;
addParameter(p,'xRange_mm',[-1 1]);
addParameter(p,'yRange_mm',[-1 1]);
addParameter(p,'pixelSize_um',25);
addParameter(p,'octProbeFOV_mm',[]);
addParameter(p,'octProbePath','probe.ini',@ischar);
addParameter(p,'temporaryFolder','./SurfaceAnalysisTemp/');
addParameter(p,'dispersionQuadraticTerm',79430000,@isnumeric);
addParameter(p,'focusPositionInImageZpix',NaN,@isnumeric);
addParameter(p,'assertInFocusAcceptableRange_mm',0.025);
addParameter(p,'roiToAssertFocus_mm',[], @(z) isempty(z) || ...
         (isnumeric(z) && numel(z)==4 && all(z(3:4)>0)));
addParameter(p,'moveTissueToFocus',true,@islogical);
addParameter(p,'skipHardware',false);
addParameter(p,'v',false);

parse(p,varargin{:});
in = p.Results;

xRange_mm               = in.xRange_mm;
yRange_mm               = in.yRange_mm;
pixelSize_um            = in.pixelSize_um;
octProbeFOV_mm          = in.octProbeFOV_mm;
octProbePath            = in.octProbePath;
dispersionQuadraticTerm = in.dispersionQuadraticTerm;
temporaryFolder         = in.temporaryFolder;
v                       = in.v;
roi_mm                  = in.roiToAssertFocus_mm;
acceptableRange_mm      = in.assertInFocusAcceptableRange_mm;

if in.skipHardware % make sure we are moving the stage only if we don't skip hardware
    moveTissueToFocus = false;
else
    moveTissueToFocus = in.moveTissueToFocus;
end

% Return if skipHardware is true
if in.skipHardware % No need to continue, we can't scan because hardware is skipped

    % How wide (X) and tall (Y) the requested scan area is:
    spanX_mm = xRange_mm(2) - xRange_mm(1); % total width  in millimetres
    spanY_mm = yRange_mm(2) - yRange_mm(1); % total height in millimetres

    % How many pixels would the real scan have:
    nX = ceil( spanX_mm * 1e3 / pixelSize_um ); % number of columns along X
    nY = ceil( spanY_mm * 1e3 / pixelSize_um ); % number of rows    along Y

    % Build coordinate vectors
    x_mm = ( xRange_mm(1) + (0:nX-1) .* (pixelSize_um/1e3) ).';
    y_mm = ( yRange_mm(1) + (0:nY-1) .* (pixelSize_um/1e3) ).';

    % Empty surface map
    surfacePosition_mm = NaN(nY, nX);
    return;
end

if isnan(in.focusPositionInImageZpix)
    error('Please provide a valid "focusPositionInImageZpix". Use yOCTFindFocusTilledScan to estimate.');
end
focusPositionInImageZpix = in.focusPositionInImageZpix;

%% Scan
totalStartTime = datetime;  % Capture the starting time
volumeOutputFolder = [temporaryFolder '/OCTVolume/'];
if (v)
    fprintf('%s Scanning Volume...\n', datestr(datetime));
end
yOCTScanTile (...
    volumeOutputFolder, ...
    xRange_mm, ...
    yRange_mm, ...
    'octProbeFOV_mm',  octProbeFOV_mm, ...
    'octProbePath',    octProbePath, ...
    'pixelSize_um',    pixelSize_um, ...
    'v',               v,  ...
    'skipHardware',    in.skipHardware ...
    );

<<<<<<< HEAD
=======
if in.skipHardware % No need to continue, we can't scan because hardware is skipped

    % How wide (X) and tall (Y) the requested scan area is:
    spanX_mm = xRange_mm(2) - xRange_mm(1); % total width  in millimetres
    spanY_mm = yRange_mm(2) - yRange_mm(1); % total height in millimetres

    % How many pixels would the real scan have:
    nX = ceil( spanX_mm * 1e3 / pixelSize_um ); % number of columns along X
    nY = ceil( spanY_mm * 1e3 / pixelSize_um ); % number of rows    along Y

    % Build coordinate vectors
    x_mm = ( xRange_mm(1) + (0:nX-1) .* (pixelSize_um/1e3) ).';
    y_mm = ( yRange_mm(1) + (0:nY-1) .* (pixelSize_um/1e3) ).';

    % Empty surface map
    surfacePosition_mm = zeros(nY, nX);
    return;
end

>>>>>>> 0213b2e6
%% Reconstruct OCT Image for Subsequent Surface Analysis
if (v)
    fprintf('%s Loading and processing the OCT scan...\n', datestr(datetime));
end
outputTiffFile = [temporaryFolder '\surface_analysis.tiff'];
yOCTProcessTiledScan(...
    volumeOutputFolder, ... Input
    {outputTiffFile},... Save only Tiff file as folder will be generated after smoothing
    'focusPositionInImageZpix', focusPositionInImageZpix, ...
    'dispersionQuadraticTerm',  dispersionQuadraticTerm, ...
    'cropZAroundFocusArea',     false, ...
    'outputFilePixelSize_um',   [],...
    'v',                        v);
[logMeanAbs, dimensions, ~] = yOCTFromTif(outputTiffFile);
dimensions = yOCTChangeDimensionsStructureUnits(dimensions,'millimeters'); % Make sure dimensions in mm
if (v)
    fprintf('%s -- Data loaded and processed successfully.\n', datestr(datetime));
end

%% Estimate tissue surface
if (v)
    fprintf('%s Identifying tissue surface...\n', datestr(datetime));
end
tSurface = tic;
surfacePosition_mm = yOCTFindTissueSurface( ...
    logMeanAbs, ...
    dimensions, ...
    'isVisualize', v, ...
    'octProbeFOV_mm', octProbeFOV_mm);

x_mm=dimensions.x.values;
y_mm=dimensions.y.values;
elapsedTimeSurfaceDetection_sec = toc(tSurface);
if (v)
    fprintf('%s Surface identification completed in %.2f seconds.\n', datestr(datetime), elapsedTimeSurfaceDetection_sec);
end

%% Bring tissue into focus
if ~isempty(acceptableRange_mm) % If acceptableRange_mm is empty, then no need to compute how stage should move
    
    % Assert focus and calculate Z offset correction to bring tissue into focus.
    % If the surface is out of focus and the user doesn't allow autofocus
    % (moveTissueToFocus is false), an error will be thrown with instructions 
    % for the user on how to manually adjust the Z stage
    [isSurfaceInFocus, zOffsetCorrection_mm] = yOCTAssertFocusAndComputeZOffset( ...
        surfacePosition_mm, x_mm, y_mm, ...
        'acceptableRange_mm',           acceptableRange_mm, ...
        'roiToCheckSurfacePosition',    roi_mm, ...
        'throwErrorIfOutOfFocus',       ~moveTissueToFocus,... Will throw an error if tissue is out of focus explaining the user how to move it back to focus
        'v',                            v);

    % Move the stage in Z if surface is out of focus, user wants to move and it's not a simulation
    needMove = ~isSurfaceInFocus && moveTissueToFocus && ~in.skipHardware;
    
    % Cap movement to safety limits only if need to move the stage
    maxMovementSafetyCap_mm = 0.10;  % 100 micron safety cap
    if needMove && ~isnan(zOffsetCorrection_mm) && ...
         abs(zOffsetCorrection_mm) > maxMovementSafetyCap_mm
        zOffsetCorrection_mm = sign(zOffsetCorrection_mm) * maxMovementSafetyCap_mm;
    end
    
    % Move the stage to bring tissue into focus if needed
    if needMove
        [~,~,z0] = yOCTStageInit();  % query current Z
        try
            % Move the stage
            yOCTStageMoveTo(NaN, NaN, z0 + zOffsetCorrection_mm, v);

            % Correct surface map by updating it with the new positions after movement
            surfacePosition_mm = surfacePosition_mm - zOffsetCorrection_mm;

            if v
                fprintf('%s Stage Z successfully MOVED from %.3f mm to %.3f mm to refocus tissue surface.\n', ...
                        datestr(datetime), z0, z0 + zOffsetCorrection_mm);
            end
        catch ME
            error('yOCT:StageMoveFailed','Stage move failed: %s', ME.message);
        end
    end
end

%% Clean up temp data
if ~isempty(temporaryFolder) && exist(temporaryFolder, 'dir')
    rmdir(temporaryFolder, 's'); % Remove the output directory after processing
end
totalEndTime = datetime;  % Capture the ending time
totalDuration = totalEndTime - totalStartTime;
if (v)
    fprintf('%s yOCTScanAndFindTissueSurface function evaluation completed in %s.\n', ...
        datestr(datetime), datestr(totalDuration, 'HH:MM:SS'));
end<|MERGE_RESOLUTION|>--- conflicted
+++ resolved
@@ -108,8 +108,6 @@
     'skipHardware',    in.skipHardware ...
     );
 
-<<<<<<< HEAD
-=======
 if in.skipHardware % No need to continue, we can't scan because hardware is skipped
 
     % How wide (X) and tall (Y) the requested scan area is:
@@ -129,7 +127,6 @@
     return;
 end
 
->>>>>>> 0213b2e6
 %% Reconstruct OCT Image for Subsequent Surface Analysis
 if (v)
     fprintf('%s Loading and processing the OCT scan...\n', datestr(datetime));
