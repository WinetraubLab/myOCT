--- conflicted
+++ resolved
@@ -1,105 +1,102 @@
-% Run this demo to use Thorlabs system to scan a 3D OCT Volume and process
-% it.
-% Before running this script, make sure myOCT folder is in path for example
-% by running: addpath(genpath('F:\Jenkins\Scan OCTHist Dev\workspace\'))
-
-% The protocol for how to use this script can be found here:
-% https://docs.google.com/document/d/1aMgy00HvxrOlTXRINk-SvcvQSMU1VzT0U60hdChUVa0/edit
-
-%% Inputs
-
-% Define the 3D Volume
-pixel_size_um = 1; % x-y Pixel size in microns
-xOverall_mm = [-0.25 0.25]; % Define the overall volume you would like to scan [start, finish]. OBJECTIVE_DEPENDENT: For 10x use [-0.5 0.5], for 40x use [-0.25 0.25]
-yOverall_mm = [-0.25 0.25]; % Define the overall volume you would like to scan [start, finish]. OBJECTIVE_DEPENDENT: For 10x use [-0.5 0.5], for 40x use [-0.25 0.25]
-% Uncomment below to scan one B-Scan.
-% yOverall_mm = 0;
-
-% Define probe 
-octProbePath = yOCTGetProbeIniPath('40x','OCTP900'); % Inputs to the function are OBJECTIVE_DEPENDENT: '10x' or '40x', and scanning system dependent 'OCTP900' or ''
-octProbeFOV_mm = 0.5; % How much of the field of view to use from the probe. OBJECTIVE_DEPENDENT: For 10x use 1, for 40x use 0.5
-oct2stageXYAngleDeg = 0; % Angle between x axis of the motor and the Galvo's x axis
-
-% Define z stack and z-stitching
-scanZJump_um = 5; % microns. OBJECTIVE_DEPENDENT: For 10x use 15, for 40x use 5
-zToScan_mm = ([-100 (-30:scanZJump_um:400)])*1e-3; %[mm]
-focusSigma = 20; % When stitching along Z axis (multiple focus points), what is the size of each focus in z [pixels]. OBJECTIVE_DEPENDENT: for 10x use 20, for 40x use 20 or 1
-
-% Other scanning parameters
-tissueRefractiveIndex = 1.4; % Use either 1.33 or 1.4 depending on the results. Use 1.4 for brain.
-% dispersionQuadraticTerm is OBJECTIVE_DEPENDENT
-%dispersionQuadraticTerm=6.539e07; % 10x
-%dispersionQuadraticTerm=9.56e7;   % 40x
-dispersionQuadraticTerm=-2.059e8;  % 10x, OCTP900
-
-% Where to save scan files
-output_folder = '\';
-
-% Set to true if you would like to process existing scan rather than scan a new one.
-skipScanning = false;
-
-% For all B-Scans, this parameter defines the depth (Z, pixels) that the focus is located at.
-% If set to NaN, yOCTFindFocusTilledScan will be executed to request user to select focus position.
-focusPositionInImageZpix = NaN;
-
-%% Compute scanning parameters
-
-% Check that sufficient ammount of gel is above the tissue for proper focus
-if (min(zToScan_mm)) > -100e-3
-    warning('Because we use gel above tissue to find focus position. It is important to have at least one of the z-stacks in the gel. Consider having the minimum zToScan_mm to be -100e-3[mm]')
-end
-
-% Quick pre-scan to identify tissue surface and verify it is at OCT focus
-if ~skipScanning
-    [surfacePosition_mm, x_mm, y_mm, isSurfaceInFocus] = yOCTScanAndFindTissueSurface(... 
-            'xRange_mm', xOverall_mm,...
-            'yRange_mm', yOverall_mm,...
-            'octProbePath', octProbePath, ...
-            'pixel_size_um', 10,...
-            'focusPositionInImageZpix', focusPositionInImageZpix,...
-            'dispersionQuadraticTerm', dispersionQuadraticTerm);
-    assert(isSurfaceInFocus, 'Adjust the stage as needed and rerun the script.');
-end
-
-%% Perform the scan
-volumeOutputFolder = [output_folder '/OCTVolume/'];
-fprintf('%s Please adjust the OCT focus such that it is precisely at the intersection of the tissue and the coverslip.\n', datestr(datetime));
-<<<<<<< HEAD
-=======
-
->>>>>>> 5da90d56
-fprintf('%s Scanning Volume\n',datestr(datetime));
-scanParameters = yOCTScanTile (...
-    volumeOutputFolder, ...
-    xOverall_mm, ...
-    yOverall_mm, ...
-    'octProbePath', octProbePath, ...
-    'tissueRefractiveIndex', tissueRefractiveIndex, ...
-    'octProbeFOV_mm', octProbeFOV_mm, ...
-    'pixelSize_um', pixel_size_um, ...
-    'xOffset',   0, ...
-    'yOffset',   0, ... 
-    'zDepths',   zToScan_mm, ... [mm]
-    'oct2stageXYAngleDeg', oct2stageXYAngleDeg, ...
-    'skipHardware',skipScanning, ...
-    'v',true  ...
-    );
-
-%% Find focus in the scan
-if isnan(focusPositionInImageZpix)
-    fprintf('%s Find focus position volume\n',datestr(datetime));
-    focusPositionInImageZpix = yOCTFindFocusTilledScan(volumeOutputFolder,...
-        'reconstructConfig',{'dispersionQuadraticTerm',dispersionQuadraticTerm},'verbose',true);
-end
-	
-%% Process the scan
-fprintf('%s Processing\n',datestr(datetime));
-outputTiffFile = [output_folder '/Image.tiff'];
-yOCTProcessTiledScan(...
-    volumeOutputFolder, ... Input
-    {outputTiffFile},... Save only Tiff file as folder will be generated after smoothing
-    'focusPositionInImageZpix', focusPositionInImageZpix,... No Z scan filtering
-    'focusSigma',focusSigma,...
-    'dispersionQuadraticTerm',dispersionQuadraticTerm,... Use default
-    'interpMethod','sinc5', ...
-    'v',true);
+% Run this demo to use Thorlabs system to scan a 3D OCT Volume and process
+% it.
+% Before running this script, make sure myOCT folder is in path for example
+% by running: addpath(genpath('F:\Jenkins\Scan OCTHist Dev\workspace\'))
+
+% The protocol for how to use this script can be found here:
+% https://docs.google.com/document/d/1aMgy00HvxrOlTXRINk-SvcvQSMU1VzT0U60hdChUVa0/edit
+
+%% Inputs
+
+% Define the 3D Volume
+pixel_size_um = 1; % x-y Pixel size in microns
+xOverall_mm = [-0.25 0.25]; % Define the overall volume you would like to scan [start, finish]. OBJECTIVE_DEPENDENT: For 10x use [-0.5 0.5], for 40x use [-0.25 0.25]
+yOverall_mm = [-0.25 0.25]; % Define the overall volume you would like to scan [start, finish]. OBJECTIVE_DEPENDENT: For 10x use [-0.5 0.5], for 40x use [-0.25 0.25]
+% Uncomment below to scan one B-Scan.
+% yOverall_mm = 0;
+
+% Define probe 
+octProbePath = yOCTGetProbeIniPath('40x','OCTP900'); % Inputs to the function are OBJECTIVE_DEPENDENT: '10x' or '40x', and scanning system dependent 'OCTP900' or ''
+octProbeFOV_mm = 0.5; % How much of the field of view to use from the probe. OBJECTIVE_DEPENDENT: For 10x use 1, for 40x use 0.5
+oct2stageXYAngleDeg = 0; % Angle between x axis of the motor and the Galvo's x axis
+
+% Define z stack and z-stitching
+scanZJump_um = 5; % microns. OBJECTIVE_DEPENDENT: For 10x use 15, for 40x use 5
+zToScan_mm = ([-100 (-30:scanZJump_um:400)])*1e-3; %[mm]
+focusSigma = 20; % When stitching along Z axis (multiple focus points), what is the size of each focus in z [pixels]. OBJECTIVE_DEPENDENT: for 10x use 20, for 40x use 20 or 1
+
+% Other scanning parameters
+tissueRefractiveIndex = 1.4; % Use either 1.33 or 1.4 depending on the results. Use 1.4 for brain.
+% dispersionQuadraticTerm is OBJECTIVE_DEPENDENT
+%dispersionQuadraticTerm=6.539e07; % 10x
+%dispersionQuadraticTerm=9.56e7;   % 40x
+dispersionQuadraticTerm=-2.059e8;  % 10x, OCTP900
+
+% Where to save scan files
+output_folder = '\';
+
+% Set to true if you would like to process existing scan rather than scan a new one.
+skipScanning = false;
+
+% For all B-Scans, this parameter defines the depth (Z, pixels) that the focus is located at.
+% If set to NaN, yOCTFindFocusTilledScan will be executed to request user to select focus position.
+focusPositionInImageZpix = NaN;
+
+%% Compute scanning parameters
+
+% Check that sufficient ammount of gel is above the tissue for proper focus
+if (min(zToScan_mm)) > -100e-3
+    warning('Because we use gel above tissue to find focus position. It is important to have at least one of the z-stacks in the gel. Consider having the minimum zToScan_mm to be -100e-3[mm]')
+end
+
+% Quick pre-scan to identify tissue surface and verify it is at OCT focus
+if ~skipScanning
+    [surfacePosition_mm, x_mm, y_mm, isSurfaceInFocus] = yOCTScanAndFindTissueSurface(... 
+            'xRange_mm', xOverall_mm,...
+            'yRange_mm', yOverall_mm,...
+            'octProbePath', octProbePath, ...
+            'pixel_size_um', 10,...
+            'focusPositionInImageZpix', focusPositionInImageZpix,...
+            'dispersionQuadraticTerm', dispersionQuadraticTerm);
+    assert(isSurfaceInFocus, 'Adjust the stage as needed and rerun the script.');
+end
+
+%% Perform the scan
+volumeOutputFolder = [output_folder '/OCTVolume/'];
+fprintf('%s Please adjust the OCT focus such that it is precisely at the intersection of the tissue and the coverslip.\n', datestr(datetime));
+
+fprintf('%s Scanning Volume\n',datestr(datetime));
+scanParameters = yOCTScanTile (...
+    volumeOutputFolder, ...
+    xOverall_mm, ...
+    yOverall_mm, ...
+    'octProbePath', octProbePath, ...
+    'tissueRefractiveIndex', tissueRefractiveIndex, ...
+    'octProbeFOV_mm', octProbeFOV_mm, ...
+    'pixelSize_um', pixel_size_um, ...
+    'xOffset',   0, ...
+    'yOffset',   0, ... 
+    'zDepths',   zToScan_mm, ... [mm]
+    'oct2stageXYAngleDeg', oct2stageXYAngleDeg, ...
+    'skipHardware',skipScanning, ...
+    'v',true  ...
+    );
+
+%% Find focus in the scan
+if isnan(focusPositionInImageZpix)
+    fprintf('%s Find focus position volume\n',datestr(datetime));
+    focusPositionInImageZpix = yOCTFindFocusTilledScan(volumeOutputFolder,...
+        'reconstructConfig',{'dispersionQuadraticTerm',dispersionQuadraticTerm},'verbose',true);
+end
+	
+%% Process the scan
+fprintf('%s Processing\n',datestr(datetime));
+outputTiffFile = [output_folder '/Image.tiff'];
+yOCTProcessTiledScan(...
+    volumeOutputFolder, ... Input
+    {outputTiffFile},... Save only Tiff file as folder will be generated after smoothing
+    'focusPositionInImageZpix', focusPositionInImageZpix,... No Z scan filtering
+    'focusSigma',focusSigma,...
+    'dispersionQuadraticTerm',dispersionQuadraticTerm,... Use default
+    'interpMethod','sinc5', ...
+    'v',true);